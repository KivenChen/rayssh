#!/usr/bin/env python3
"""
RaySSH - Ray-native terminal tool
WebSocket-based terminal communication using Ray actors.
"""

import asyncio
import argparse
import os
import signal
import subprocess
import sys
import json
from datetime import datetime

from terminal import RaySSHTerminal
from cli import (
    get_random_worker_node,
    get_node_by_index,
    print_nodes_table,
    interactive_node_selector,
    submit_file_job,
    submit_shell_command,
    handle_lab_command,
    handle_code_command,
    handle_debug_command,
    handle_tell_cursor_command,
)
from utils import (
    ensure_ray_initialized,
    load_last_session_preferred_ip,
    find_node_by_ip,
    select_worker_node,
    parse_n_gpus_from_env,
)
<<<<<<< HEAD
from utils import (
    ensure_ray_initialized,
    load_last_session_preferred_ip,
    find_node_by_ip,
    select_worker_node,
    parse_n_gpus_from_env,
)
=======
>>>>>>> a08b7b5f


def signal_handler(signum, frame):
    """Handle Ctrl+C gracefully."""
    print(f"\nReceived signal {signum}, initiating graceful shutdown...")
    # The RaySSHTerminal class has its own signal handlers
    # This is a fallback for any unhandled signals
    sys.exit(0)


def main():
    """Main entry point."""
    # Check if RAY_ADDRESS is set for remote mode
    ray_address_env = os.environ.get("RAY_ADDRESS")
    working_dir = None
    node_arg = None

    # Handle special commands first
    if len(sys.argv) == 1:
        # No arguments - connect to random worker node (local) or remote HOME
        if ray_address_env:
            working_dir = None  # No working_dir means HOME
        else:
            # Cluster connection - randomly connect to a worker node
            try:
                ensure_ray_initialized()
                # Try previous session first
                prefer_ip = load_last_session_preferred_ip()
                if prefer_ip:
                    try:
                        node_info = find_node_by_ip(prefer_ip)
                        if node_info and node_info.get("Alive"):
                            node_arg = prefer_ip
                        else:
                            prefer_ip = None
                    except Exception:
                        prefer_ip = None

                if not prefer_ip:
                    # Use our custom node selection logic
                    n_gpus = parse_n_gpus_from_env()
                    selected_node = select_worker_node(n_gpus=n_gpus)
                    node_arg = selected_node.get("NodeManagerAddress")
            except ValueError as e:
                print(f"Error: {e}")
                return 1
            except Exception as e:
                print(f"Error selecting random worker node: {e}", file=sys.stderr)
                return 1

    elif len(sys.argv) == 2:
        argument = sys.argv[1]

        # Handle help command
        if argument in ["--help", "-h"]:
            print_help()
            return 0

        # Handle lab subcommand
        elif argument == "lab":
            return handle_lab_command(["lab"] + sys.argv[2:])

        # Handle code subcommand
        elif argument == "code":
            return handle_code_command(["code"] + sys.argv[2:])

        # Handle debug subcommand
        elif argument == "debug":
            return handle_debug_command(["debug"] + sys.argv[2:])

        # Handle tell-cursor subcommand
        elif argument == "tell-cursor":
            return handle_tell_cursor_command(["tell-cursor"] + sys.argv[2:])

        # Handle special commands
        elif argument in ["--ls"]:
            return print_nodes_table()
        elif argument in ["--list", "--show", "-l"]:
            selected_node_ip = interactive_node_selector()
            if selected_node_ip is None:
                print("\n❌ Cancelled.")
                return 0
            node_arg = selected_node_ip

        # Check if it's a file for job submission
        elif os.path.exists(argument) and os.path.isfile(argument) and "." in argument:
            # It's a file - submit as Ray job
            return submit_file_job(argument, no_wait=False)

        # Check if it's a directory and RAY_ADDRESS is set
        elif ray_address_env and os.path.exists(argument) and os.path.isdir(argument):
            # It's a directory and we're in remote mode - upload and connect
            working_dir = argument
            print(f"📁 Directory specified: {argument}")
            print(f"📦 Uploading directory: {os.path.abspath(working_dir)}")

        # Check if it's a directory but no RAY_ADDRESS
        elif os.path.exists(argument) and os.path.isdir(argument):
            print(
                "Error: Directory specified but RAY_ADDRESS not set.",
                file=sys.stderr,
            )
            print(
                "Set RAY_ADDRESS to enable remote mode with directory upload.",
                file=sys.stderr,
            )
            return 1

        # Handle node index argument (-0, -1, -2, etc.)
        elif argument.startswith("-") and argument[1:].isdigit():
            try:
                ensure_ray_initialized()
                index = int(argument[1:])  # Extract number after '-'
                node = get_node_by_index(index)
                # Use the node's IP address as the connection target
                node_arg = node.get("NodeManagerAddress")
                print(f"🔗 Connecting to node -{index}: {node_arg}")
            except ValueError as e:
                print(f"Error: {e}", file=sys.stderr)
                print("Use 'rayssh --ls' to see available nodes", file=sys.stderr)
                return 1
            except Exception as e:
                print(f"Error getting node by index: {e}", file=sys.stderr)
                return 1

        # Otherwise, treat as node argument
        else:
            node_arg = argument

    elif len(sys.argv) == 3:
        # Handle -q file pattern for quick job submission
        if sys.argv[1] == "-q":
            potential_file = sys.argv[2]
            if (
                os.path.exists(potential_file)
                and os.path.isfile(potential_file)
                and "." in potential_file
            ):
                return submit_file_job(potential_file, no_wait=True)
            else:
                print(
                    f"Error: File '{potential_file}' not found or not a valid file",
                    file=sys.stderr,
                )
                return 1

        # Handle lab, code, debug, and tell-cursor subcommands with a single extra argument
        elif sys.argv[1] == "lab":
            return handle_lab_command(["lab"] + sys.argv[2:])
        elif sys.argv[1] == "code":
            return handle_code_command(["code"] + sys.argv[2:])
        elif sys.argv[1] == "debug":
            return handle_debug_command(["debug"] + sys.argv[2:])
        elif sys.argv[1] == "tell-cursor":
            return handle_tell_cursor_command(["tell-cursor"] + sys.argv[2:])
        # Handle -- <command>
        elif sys.argv[1] == "--":
            import shlex

            return submit_shell_command(shlex.join(sys.argv[2:]))

        # Handle -0 lab, -0 code, and -0 debug patterns
        elif sys.argv[1] == "-0":
            if sys.argv[2] == "lab":
                return handle_lab_command(["-0", "lab"] + sys.argv[3:])
            elif sys.argv[2] == "code":
                return handle_code_command(["-0", "code"] + sys.argv[3:])
            elif sys.argv[2] == "debug":
                return handle_debug_command(["-0", "debug"] + sys.argv[3:])
            else:
                # Fall through to node index handling
                pass

    elif len(sys.argv) > 3:
        # Handle lab, code, debug, and tell-cursor commands with additional arguments (like paths)
        if sys.argv[1] == "lab":
            return handle_lab_command(["lab"] + sys.argv[2:])
        elif sys.argv[1] == "code":
            return handle_code_command(["code"] + sys.argv[2:])
        elif sys.argv[1] == "debug":
            return handle_debug_command(["debug"] + sys.argv[2:])
        elif sys.argv[1] == "tell-cursor":
            return handle_tell_cursor_command(["tell-cursor"] + sys.argv[2:])
        elif sys.argv[1] == "--":
            # Join the rest as a properly quoted command string
            import shlex

            return submit_shell_command(shlex.join(sys.argv[2:]))
        elif sys.argv[1] == "-0" and len(sys.argv) >= 4:
            if sys.argv[2] == "lab":
                return handle_lab_command(["-0", "lab"] + sys.argv[3:])
            elif sys.argv[2] == "code":
                return handle_code_command(["-0", "code"] + sys.argv[3:])
            elif sys.argv[2] == "debug":
                return handle_debug_command(["-0", "debug"] + sys.argv[3:])
            else:
                print_help()
                return 1
        else:
            # More than 2 arguments - for now, just show help
            print_help()
            return 1

    # Initialize Ray with working directory if specified
    if ray_address_env and working_dir is not None:
        try:
            ensure_ray_initialized(ray_address=ray_address_env, working_dir=working_dir)
        except Exception as e:
            print(f"Error initializing Ray: {e}", file=sys.stderr)
            return 1
    elif node_arg:
        # Cluster connection - ensure Ray is initialized
        try:
            import ray as _ray

            if not _ray.is_initialized():
                ensure_ray_initialized()
        except Exception as e:
            print(f"Error initializing Ray: {e}", file=sys.stderr)
            return 1

    # Set up fallback signal handlers
    signal.signal(signal.SIGINT, signal_handler)
    signal.signal(signal.SIGTERM, signal_handler)

    # Create and run terminal client
    if ray_address_env and working_dir is not None:
        # Ray client mode with working directory - use RaySSHTerminal in remote mode
        terminal = RaySSHTerminal(
            None, ray_address=ray_address_env, working_dir=working_dir
        )
    elif ray_address_env and node_arg is None:
        # Ray client mode without working directory and no specific node - use RaySSHTerminal in remote mode
        terminal = RaySSHTerminal(None, ray_address=ray_address_env, working_dir=None)
    else:
        # Cluster connection - connect to specific node (even with RAY_ADDRESS set)
        terminal = RaySSHTerminal(node_arg, ray_address=ray_address_env)

    # Persist last session info for cluster node connections
    try:
        if node_arg and not ray_address_env:
            os.makedirs(os.path.expanduser("~/.rayssh"), exist_ok=True)
            last_path = os.path.expanduser("~/.rayssh/last_session.json")
            payload = {
                "node_ip": node_arg,
                "timestamp": datetime.now().isoformat(timespec="seconds"),
            }
            with open(last_path, "w", encoding="utf-8") as f:
                json.dump(payload, f)
    except Exception:
        pass

    try:
        asyncio.run(terminal.run())
    except KeyboardInterrupt:
        print("\nSession interrupted by user.")
    except Exception as e:
        print(f"Fatal error: {e}")
        sys.exit(1)
    finally:
        print("👋 Goodbye!")


def print_help():
    """Print help information."""
    help_text = """
RaySSH: Ray-native terminal tool

Usage:
    rayssh                          # Randomly connect to a worker node at remote HOME
    rayssh <ip|node_id|-index>      # Connect to specific node
    rayssh <dir>                    # Remote mode with directory upload (requires RAY_ADDRESS)
    rayssh [-q] <file>              # Submit file as Ray job, -q for no-wait
    rayssh -l                       # Interactive node selection
    rayssh --ls                     # Print nodes table
    rayssh [lab|code|debug] [path]  # Launch Jupyter Lab / code-server / debug code-server on remote
    rayssh tell-cursor [dir]        # Create .cursorrules file for debugging guidance
    rayssh -- <command>             # Submit shell command as job

Options:
    -h, --help                      # Show help
    -l, --list, --show              # Interactive node selection
    --ls                            # Print nodes table
    -q                              # Quick mode (no-wait for jobs)
    -- <command>                    # Submit shell command as job

Examples:
    rayssh                          # Random worker node
    rayssh 192.168.1.100            # Connect by IP
    rayssh -1                       # Connect to first worker
    rayssh -l                       # Interactive node selection
    rayssh --ls                     # Show nodes table
    rayssh ./myproject              # Upload and work in directory (remote mode)
    rayssh [-q] script.py           # Submit Python job and wait. "-q" for no-wait.
    rayssh lab                      # Launch Jupyter Lab on worker node
    rayssh code ./src               # Launch code-server with uploaded directory
    rayssh debug ./src              # Launch debug-enabled code-server with Ray debugging
    rayssh tell-cursor              # Create .cursorrules in current directory
    rayssh tell-cursor ./myproject  # Create .cursorrules in specific directory
    rayssh -- nvidia-smi            # Submit shell command as job and tail logs
    n_gpus=8 rayssh train.py        # GPUs to request for job (through --entrypoint-num-gpus)

Environment Variables:
    RAY_ADDRESS=ray://host:port     # Enable remote mode

🖥️  Terminal features: Real-time shell via WebSockets, graceful shutdown
🌐 Remote mode: Upload local directories, work on remote clusters  
🚀 Job submission: Python/Bash files, with working dir upload.
🔬 Lab features: Jupyter Lab on Ray nodes with optional working dir upload
💻 Code features: VS Code server on Ray nodes with working dir upload
<<<<<<< HEAD
=======
🐛 Debug features: Ray-enabled VS Code server with debugging extensions and environment
>>>>>>> a08b7b5f
 """
    print(help_text.strip())


if __name__ == "__main__":
    main()<|MERGE_RESOLUTION|>--- conflicted
+++ resolved
@@ -33,16 +33,6 @@
     select_worker_node,
     parse_n_gpus_from_env,
 )
-<<<<<<< HEAD
-from utils import (
-    ensure_ray_initialized,
-    load_last_session_preferred_ip,
-    find_node_by_ip,
-    select_worker_node,
-    parse_n_gpus_from_env,
-)
-=======
->>>>>>> a08b7b5f
 
 
 def signal_handler(signum, frame):
@@ -353,10 +343,7 @@
 🚀 Job submission: Python/Bash files, with working dir upload.
 🔬 Lab features: Jupyter Lab on Ray nodes with optional working dir upload
 💻 Code features: VS Code server on Ray nodes with working dir upload
-<<<<<<< HEAD
-=======
 🐛 Debug features: Ray-enabled VS Code server with debugging extensions and environment
->>>>>>> a08b7b5f
  """
     print(help_text.strip())
 
